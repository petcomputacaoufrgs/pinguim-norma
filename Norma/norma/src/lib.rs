--- conflicted
+++ resolved
@@ -3,15 +3,11 @@
 use std::collections::HashMap;
 use wasm_bindgen::prelude::*;
 
-<<<<<<< HEAD
-mod norma;
 mod compiler;
-=======
 mod machine;
 mod interpreter;
 
 use machine::Machine;
->>>>>>> 59c62af8
 
 // Import javascript functions
 #[wasm_bindgen]
@@ -37,15 +33,10 @@
 impl ExportableMachine {
     pub fn from_machine(mut machine: Machine) -> ExportableMachine {
         return ExportableMachine {
-<<<<<<< HEAD
-            registers: machine.get_registers_exportable(),
-            counter: machine.get_counter().to_str_radix(10).to_string(),
-=======
             registers: machine.export_registers(),
             //counter: machine.get_counted_steps().to_str_radix(10).
             // to_string(),
             counter: todo!(),
->>>>>>> 59c62af8
         };
     }
 }
@@ -59,14 +50,8 @@
 
 #[wasm_bindgen]
 pub fn square(input: &str) -> JsValue {
-<<<<<<< HEAD
-    let mut registers = norma::Machine::new(
-        BigUint::parse_bytes(input.as_bytes(), 10).unwrap(),
-    );
-=======
     let mut registers =
         Machine::new(BigUint::parse_bytes(input.as_bytes(), 10).unwrap());
->>>>>>> 59c62af8
     registers.insert("VAL");
     registers.insert("TMP");
     registers.insert("CNT");
@@ -97,23 +82,6 @@
 
 #[wasm_bindgen]
 pub fn test(input: &str) -> JsValue {
-<<<<<<< HEAD
-    let mut registers = norma::Machine::new(
-        BigUint::parse_bytes(input.as_bytes(), 10).unwrap(),
-    );
-    registers.insert("J");
-    for _i in 1 ..= 3 {
-        registers.apply("X", |reg| {
-            reg.dec();
-        });
-        registers.apply("Y", |reg| {
-            reg.inc();
-        });
-        registers.apply("J", |reg| {
-            reg.inc();
-            reg.inc();
-        });
-=======
     let mut registers =
         Machine::new(BigUint::parse_bytes(input.as_bytes(), 10).unwrap());
     registers.insert("J");
@@ -122,7 +90,6 @@
         registers.inc("X");
         registers.inc("J");
         registers.inc("J");
->>>>>>> 59c62af8
     }
 
     if registers.is_zero("X") {
